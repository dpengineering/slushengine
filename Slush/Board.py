__author__ = 'mangokid'edited by Leo, Blake, Kenneth, and Doug'

import Slush.Boards.SlushEngine_ModelX as SLX
from Slush.Base import *

class sBoard:
  chip = 0
  bus = 0

  def __init__(self):
    """ initalize all of the controllers peripheral devices
    """
    self.initSPI()
    self.initGPIOState()
    self.initI2C()    
	       
  def initGPIOState(self):
    """sets the default states for the GPIO on the slush modules. *This
    is currently only targeted at the Raspberry Pi. Other target devices
    will be added in a similar format.
    """  
    gpio.setmode(gpio.BCM) 

    #common motor reset pin
    gpio.setup(SLX.L6470_Reset, gpio.OUT)
    
    #chip select pins, must all be low or SPI will com fail
    gpio.setup(SLX.MTR0_ChipSelect, gpio.OUT)
    gpio.setup(SLX.MTR1_ChipSelect, gpio.OUT)
    gpio.setup(SLX.MTR2_ChipSelect, gpio.OUT)
    gpio.setup(SLX.MTR3_ChipSelect, gpio.OUT)
    gpio.setup(SLX.MTR4_ChipSelect, gpio.OUT)
    gpio.setup(SLX.MTR5_ChipSelect, gpio.OUT)
    gpio.setup(SLX.MTR6_ChipSelect, gpio.OUT)
    gpio.output(SLX.MTR0_ChipSelect, gpio.HIGH)
    gpio.output(SLX.MTR1_ChipSelect, gpio.HIGH)
    gpio.output(SLX.MTR2_ChipSelect, gpio.HIGH)
    gpio.output(SLX.MTR3_ChipSelect, gpio.HIGH)
    gpio.output(SLX.MTR4_ChipSelect, gpio.HIGH)
    gpio.output(SLX.MTR5_ChipSelect, gpio.HIGH)
    gpio.output(SLX.MTR6_ChipSelect, gpio.HIGH)

    #IO expander reset pin
    gpio.setup(SLX.MCP23_Reset, gpio.OUT)
    gpio.output(SLX.MCP23_Reset, gpio.HIGH)

    #preforma a hard reset
    gpio.output(SLX.L6470_Reset, gpio.LOW)
    time.sleep(.1)
    gpio.output(SLX.L6470_Reset, gpio.HIGH)    
    time.sleep(.1)  
  
  def initSPI(self):
    """ initalizes the spi for use with the motor driver modules
    """    
    sBoard.spi = spidev.SpiDev()
    """Changed sBoard.spi.open(0,0) to sBoard.spi.open(0,1)
    Tells the RPi to use CS1 for the SlushEngine versus CS0
    The RPiMIB uses CS0, and the Slush UEXT connector also uses CS0  
    """ 
    sBoard.spi.open(0,1)
    sBoard.spi.max_speed_hz = 100000
    sBoard.spi.bits_per_word = 8
    sBoard.spi.loop = False
    sBoard.spi.mode = 3
    
  def initI2C(self):
    """ initalizes the i2c bus without relation to any of its slaves
    """
    
    self.bus = SMBus.SMBus(1)
    
    try:
        with closing(i2c.I2CMaster(1)) as bus:
            self.chip = MCP23017(bus, 0x20)
            self.chip.reset()
    except:
        pass

  def deinitBoard(self):
    """ closes the board and deinits the peripherals
    """
    gpio.cleanup() 

  def setIOState(self, port, pinNumber, state):
    
    """ sets the output state of the industrial outputs on the SlushEngine. This
    currentley does not support the digitial IO
    """
    if port == 0:
        self.bus.write_byte_data(0x20, 0x00, 0x00)
        current = self.bus.read_byte_data(0x20, 0x12)
        if state:
            self.bus.write_byte_data(0x20, 0x12, current | (0b1 << pinNumber))
        else:
            self.bus.write_byte_data(0x20, 0x12, current & (0b1 << pinNumber) ^ current)
    elif port == 1:
        self.bus.write_byte_data(0x20, 0x00, 0x00)
        current = self.bus.read_byte_data(0x20, 0x13)
        if state:
            self.bus.write_byte_data(0x20, 0x13, current | (0b1 << pinNumber))
        else:
            self.bus.write_byte_data(0x20, 0x13, current & (0b1 << pinNumber) ^ current)
                                     
  def getIOState(self, port, pinNumber):
    """ sets the output state of the industrial outputs on the SlushEngine. This
    currently does not support the digitial IO
    """
    if port == 0:
        self.bus.write_byte_data(0x20, 0x0C, 0xff)
        self.bus.write_byte_data(0x20, 0x00, 0b1 << pinNumber)
        state = self.bus.read_byte_data(0x20, 0x12)
    elif port == 1:
        self.bus.write_byte_data(0x20, 0x0D, 0xff)
        self.bus.write_byte_data(0x20, 0x01, 0b1 << pinNumber)
        state = self.bus.read_byte_data(0x20, 0x13)
    return (state != 0b1 << pinNumber)

  def readInput(self, inputNumber):
    """ sets the input to digital with a pullup and returns a read value
    """
<<<<<<< HEAD
    self.bus.write_byte_data(0x17, inputNumber + 8, 0x00)
=======
    self.bus.write_byte_data(0x17, inputNumber + 20, 0x00)
>>>>>>> b62626be
    result = self.bus.read_byte_data(0x17, inputNumber + 20)
    return result
  
  def setOutput(self, outputNumber, state):
    """ sets the output state of the IO to digital and then sets the state of the 
    pin        
    """
    self.bus.write_byte_data(0x17, outputNumber, 0x00)
    self.bus.write_byte_data(0x17, outputNumber + 12, state)

  def readAnalog(self, inputNumber):
    """ sets the IO to analog and then returns a read value (10-bit)
    """
    self.bus.write_byte_data(0x17, inputNumber + 8, 0x01)
    result1 = self.bus.read_byte_data(0x17, inputNumber + 20)
    result2 = self.bus.read_byte_data(0x17, inputNumber + 20 + 4)
    return (result1 << 2) + result2

  def setPWMOutput(self, outputNumber, pwmVal):
    """ sets the output to PWM (500Hz) and sets the duty cycle to % PWMVal/255
    """
    self.bus.write_byte_data(0x17, outputNumber, 0x01)
    self.bus.write_byte_data(0x17, outputNumber + 12, pwmVal)<|MERGE_RESOLUTION|>--- conflicted
+++ resolved
@@ -119,13 +119,9 @@
   def readInput(self, inputNumber):
     """ sets the input to digital with a pullup and returns a read value
     """
-<<<<<<< HEAD
-    self.bus.write_byte_data(0x17, inputNumber + 8, 0x00)
-=======
-    self.bus.write_byte_data(0x17, inputNumber + 20, 0x00)
->>>>>>> b62626be
-    result = self.bus.read_byte_data(0x17, inputNumber + 20)
-    return result
+    self.bus.write_byte_data(0x17, inputNumber + 8, 0x00
+    return self.bus.read_byte_data(0x17, inputNumber + 20)
+    
   
   def setOutput(self, outputNumber, state):
     """ sets the output state of the IO to digital and then sets the state of the 
